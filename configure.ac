--- conflicted
+++ resolved
@@ -22,13 +22,7 @@
 # along with corsaro.  If not, see <http://www.gnu.org/licenses/>.
 # 
 
-<<<<<<< HEAD
-AC_PREREQ([2.68])
-
 AC_INIT([corsaro-caida], [2.0.0], [corsaro-info@caida.org])
-=======
-AC_INIT([corsaro], [2.0.0], [corsaro-info@caida.org])
->>>>>>> 6c11ebef
 
 # Corsaro versions...
 # this may need some re-thinking
