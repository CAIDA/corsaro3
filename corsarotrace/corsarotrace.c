/*
 * corsaro
 *
 * Alistair King, CAIDA, UC San Diego
 * Shane Alcock, WAND, University of Waikato
 *
 * corsaro-info@caida.org
 *
 * Copyright (C) 2012 The Regents of the University of California.
 *
 * This file is part of corsaro.
 *
 * corsaro is free software: you can redistribute it and/or modify
 * it under the terms of the GNU General Public License as published by
 * the Free Software Foundation, either version 3 of the License, or
 * (at your option) any later version.
 *
 * corsaro is distributed in the hope that it will be useful,
 * but WITHOUT ANY WARRANTY; without even the implied warranty of
 * MERCHANTABILITY or FITNESS FOR A PARTICULAR PURPOSE.  See the
 * GNU General Public License for more details.
 *
 * You should have received a copy of the GNU General Public License
 * along with corsaro.  If not, see <http://www.gnu.org/licenses/>.
 *
 */

#include "config.h"

#include <assert.h>
#include <signal.h>
#include <stdio.h>
#include <stdlib.h>
#include <string.h>
#include <unistd.h>
#include <getopt.h>
#include <errno.h>

#include <libtrace.h>
#include <zmq.h>

#include "libcorsaro_log.h"
#include "corsarotrace.h"
#include "libcorsaro_plugin.h"
#include "libcorsaro_filtering.h"

/* TODO: this is currently defined in both the tagger and here, so we
 * run the risk of them getting out of sync :/
 */
#define TAGGER_MAX_MSGSIZE (1 * 1024 * 1024)

typedef struct pcaphdr_t {
    uint32_t ts_sec;        /* Seconds portion of the timestamp */
    uint32_t ts_usec;       /* Microseconds portion of the timestamp */
    uint32_t caplen;        /* Capture length of the packet */
    uint32_t wirelen;       /* The wire length of the packet */
} pcaphdr_t;


volatile int corsaro_halted = 0;

static void cleanup_signal(int sig) {
    (void)sig;
    corsaro_halted = 1;
}

static int push_interval_result(corsaro_trace_worker_t *tls,
        void **result) {

    corsaro_result_msg_t res;

    res.type = CORSARO_TRACE_MSG_MERGE;
    res.source = tls->workerid;
    res.interval_num = tls->current_interval.number;
    res.interval_time = tls->current_interval.time;
    res.plugindata = result;

    if (zmq_send(tls->zmq_pushsock, &res, sizeof(res), 0) < 0) {
        corsaro_log(tls->glob->logger,
                "error while pushing result from worker %d: %s",
                tls->workerid, strerror(errno));
        return -1;
    }

    return 0;
}

static int push_rotate_output(corsaro_trace_worker_t *tls, uint32_t ts) {

    corsaro_result_msg_t res;

    res.type = CORSARO_TRACE_MSG_ROTATE;
    res.source = tls->workerid;
    res.interval_num = tls->current_interval.number;
    res.interval_time = ts;
    res.plugindata = NULL;

    if (zmq_send(tls->zmq_pushsock, &res, sizeof(res), 0) < 0) {
        corsaro_log(tls->glob->logger,
                "error while pushing result from worker %d: %s",
                tls->workerid, strerror(errno));
        return -1;
    }

    return 0;
}

static int push_stop_merging(corsaro_trace_worker_t *tls) {

    corsaro_result_msg_t res;

    res.type = CORSARO_TRACE_MSG_STOP;
    res.source = tls->workerid;
    res.interval_num = tls->current_interval.number;
    res.interval_time = 0;
    res.plugindata = NULL;

    if (zmq_send(tls->zmq_pushsock, &res, sizeof(res), 0) < 0) {
        corsaro_log(tls->glob->logger,
                "error while pushing stop from worker %d: %s",
                tls->workerid, strerror(errno));
        return -1;
    }

    return 0;
}

static int worker_per_packet(corsaro_trace_worker_t *tls,
        libtrace_packet_t *packet, corsaro_tagged_packet_header_t *taghdr) {

    void **interval_data;

    if (tls->current_interval.time == 0) {

        if (tls->first_pkt_ts == 0) {
            tls->first_pkt_ts = taghdr->ts_sec;
            pthread_mutex_lock(&(tls->glob->mutex));
            if (tls->first_pkt_ts < tls->glob->first_pkt_ts ||
                    tls->glob->first_pkt_ts == 0) {
                tls->glob->first_pkt_ts = tls->first_pkt_ts;
            }
            pthread_mutex_unlock(&(tls->glob->mutex));
        }

        /* First non-ignored packet */
        if (tls->glob->interval <= 0) {
            corsaro_log(tls->glob->logger,
                    "interval has somehow been assigned a bad value of %u\n",
                    tls->glob->interval);
            return -1;
        }

<<<<<<< HEAD
        pthread_mutex_lock(&(tls->glob->mutex));
        tls->current_interval.time = tls->glob->first_pkt_ts;
        pthread_mutex_unlock(&(tls->glob->mutex));
=======
        tls->current_interval.time = tls->glob->first_pkt_ts;
>>>>>>> 45f89814
        tls->lastrotateinterval.time = tls->current_interval.time -
                (tls->current_interval.time %
                (tls->glob->interval * tls->glob->rotatefreq));

        corsaro_push_start_plugins(tls->plugins, tls->current_interval.number,
                tls->current_interval.time);

        tls->next_report = tls->current_interval.time -
                (tls->current_interval.time % tls->glob->interval) +
                 tls->glob->interval;
        tls->next_rotate = tls->lastrotateinterval.time +
                (tls->glob->interval * tls->glob->rotatefreq);
    }

    if (taghdr->ts_sec < tls->current_interval.time) {
        return 0;
    }
    /* check if we have passed the end of an interval */
<<<<<<< HEAD
    while (tls->next_report && taghdr->ts_sec >= tls->next_report) {
=======
    while (tls->next_report && incoming->header.ts_sec >= tls->next_report) {
>>>>>>> 45f89814
        uint8_t complete = 0;
        /* end interval */
        if (tls->next_report - tls->current_interval.time ==
                tls->glob->interval) {
            complete = 1;
        } else {
            complete = 0;
        }
        interval_data = corsaro_push_end_plugins(tls->plugins,
                tls->current_interval.number, tls->next_report, complete);

        if (push_interval_result(tls, interval_data) < 0) {
            corsaro_log(tls->glob->logger,
                    "error while publishing results for interval %u",
                    tls->current_interval.number);
            return -1;
        }

        if (tls->glob->rotatefreq > 0 &&
                taghdr->ts_sec >= tls->next_rotate) {

            /* push rotate message */
            if (push_rotate_output(tls, tls->next_report) < 0) {
                corsaro_log(tls->glob->logger,
                        "error while pushing rotate message after interval %u",
                        tls->current_interval.number);
                return -1;
            }
            tls->next_rotate +=
                    (tls->glob->interval * tls->glob->rotatefreq);
        }

        tls->current_interval.number ++;
        tls->current_interval.time = tls->next_report;
        corsaro_push_start_plugins(tls->plugins, tls->current_interval.number,
            tls->current_interval.time);
        tls->next_report += tls->glob->interval;
        tls->pkts_outstanding = 0;
    }

    tls->pkts_outstanding ++;
    tls->last_ts = taghdr->ts_sec;
    corsaro_push_packet_plugins(tls->plugins, packet, &(taghdr->tags));
    return 1;
}

static void fast_construct_packet(libtrace_t *deadtrace,
        libtrace_packet_t *packet, corsaro_tagged_packet_header_t *taghdr,
        char *packetcontent, uint16_t *packetbufsize)
{

    /* Clone of trace_construct_packet() but designed to minimise
     * memory reallocations.
     */
    pcaphdr_t pcaphdr;

    pcaphdr.ts_sec = taghdr->ts_sec;
    pcaphdr.ts_usec = taghdr->ts_usec;
    pcaphdr.caplen = taghdr->pktlen;
    pcaphdr.wirelen = taghdr->pktlen;

    packet->trace = deadtrace;
    if (*packetbufsize < taghdr->pktlen + sizeof(pcaphdr)) {
        packet->buffer = realloc(packet->buffer,
                taghdr->pktlen + sizeof(pcaphdr));
        *packetbufsize = taghdr->pktlen + sizeof(pcaphdr);
    }

    packet->buf_control = TRACE_CTRL_PACKET;
    packet->header = packet->buffer;
    packet->payload = ((char *)(packet->buffer) + sizeof(pcaphdr));

    memcpy(packet->payload, packetcontent, taghdr->pktlen);
    memcpy(packet->header, &pcaphdr, sizeof(pcaphdr));
    packet->type = TRACE_RT_DATA_DLT + TRACE_DLT_EN10MB;

    packet->cached.l2_header = packet->payload;
    packet->cached.l3_header = NULL;
    packet->cached.l4_header = NULL;
    packet->cached.link_type = TRACE_TYPE_ETH;
    packet->cached.l3_ethertype = 0;
    packet->cached.transport_proto = 0;
    packet->cached.capture_length = taghdr->pktlen;
    packet->cached.wire_length = taghdr->pktlen;
    packet->cached.payload_length = -1;
    packet->cached.l2_remaining = taghdr->pktlen;
    packet->cached.l3_remaining = 0;
    packet->cached.l4_remaining = 0;
    packet->refcount = 0;
    packet->which_trace_start = 0;
}

static int subscribe_streams(corsaro_trace_global_t *glob,
        void *zmqsock, int threadid) {

    char tosub[8];
    int i, j;

    memset(tosub, 0, sizeof(char) * 8);

    for (i = 0; i < glob->max_hashbins; i++) {
        if (i % glob->threads != threadid) {
            continue;
        }

        if (i < 26) {
            tosub[0] = 'A' + i;
        } else if (i < 52) {
            tosub[0] = 'a' + i;
        } else {
            assert(glob->max_hashbins < 52);
        }

        /* If nothing is removed, then subscribe to everything */
        if (glob->removespoofed == 0 && glob->removeerratic == 0 &&
                glob->removerouted == 0) {

            if (zmq_setsockopt(zmqsock, ZMQ_SUBSCRIBE, tosub, 1)
                    < 0) {
                corsaro_log(glob->logger,
                        "unable to subscribe to all streams of tagged packets: %s",
                        strerror(errno));
                return -1;
            }
            continue;
        }

        for (j = 0; j < 8; j++) {
            uint16_t subbytes;

            if ((j & CORSARO_FILTERBIT_ERRATIC) && glob->removeerratic) {
                continue;
            }
            if ((j & CORSARO_FILTERBIT_SPOOFED) && glob->removespoofed) {
                continue;
            }
            if ((j & CORSARO_FILTERBIT_NONROUTABLE) == 0 &&
                    glob->removerouted) {
                continue;
            }

            subbytes = htons((uint16_t)j);
            memcpy(tosub + 1, &subbytes, sizeof(uint16_t));

            if (zmq_setsockopt(zmqsock, ZMQ_SUBSCRIBE, tosub,
                    sizeof(subbytes) + 1) < 0) {
                corsaro_log(glob->logger,
                        "unable to subscribe to stream of tagged packets: %s",
                        strerror(errno));
                return -1;
            }
        }
    }
    return 0;

}

static void *start_worker(void *tdata) {

    corsaro_trace_worker_t *tls = (corsaro_trace_worker_t *)tdata;
    uint8_t rcvspace[TAGGER_MAX_MSGSIZE];
    libtrace_t *deadtrace = NULL;
    libtrace_packet_t *packet = NULL;
    uint64_t packetsseen = 0;
    uint16_t pktalloc = 0;
    void **final_result;

    deadtrace = trace_create_dead("pcapfile");
    packet = trace_create_packet();

    assert(deadtrace && packet);

    tls->zmq_pullsock = zmq_socket(tls->glob->zmq_ctxt, ZMQ_SUB);

    if (subscribe_streams(tls->glob, tls->zmq_pullsock, tls->workerid) < 0) {
        goto endworker;
    }

    if (zmq_connect(tls->zmq_pullsock, tls->glob->subqueuename) != 0) {
        corsaro_log(tls->glob->logger,
                "unable to connect sub socket for worker %d: %s", tls->workerid,
                strerror(errno));
        goto endworker;
    }

    tls->zmq_pushsock = zmq_socket(tls->glob->zmq_ctxt, ZMQ_PUSH);
    if (zmq_connect(tls->zmq_pushsock, "inproc://pluginresults") < 0) {
        corsaro_log(tls->glob->logger,
                "error while connecting worker %d to result socket: %s",
                tls->workerid, strerror(errno));
        goto endworker;
    }

    /* TODO set HWM for push socket?? */

    tls->plugins = corsaro_start_plugins(tls->glob->logger,
            tls->glob->active_plugins, tls->glob->plugincount,
            tls->workerid);

    if (tls->plugins == NULL) {
        corsaro_log(tls->glob->logger, "worker %d unable to start plugins.",
                tls->workerid);
        goto endworker;
    }

    while (!corsaro_halted) {
        corsaro_tagged_packet_header_t *hdr;

        if (zmq_recv(tls->zmq_pullsock, rcvspace, TAGGER_MAX_MSGSIZE,
                ZMQ_DONTWAIT) < 0) {
            if (errno == EAGAIN) {
                usleep(10);
                continue;
            }

            corsaro_log(tls->glob->logger,
                    "error receiving message on worker %d sub socket: %s",
                    tls->workerid, strerror(errno));
            break;
        }

        hdr = (corsaro_tagged_packet_header_t *)rcvspace;
        packetsseen ++;

        fast_construct_packet(deadtrace, packet, hdr,
                rcvspace + sizeof(corsaro_tagged_packet_header_t),
                &pktalloc);

        if (tls->glob->boundstartts && hdr->ts_sec <
                    tls->glob->boundstartts) {
            continue;
        }

        if (tls->glob->boundendts && hdr->ts_sec >= tls->glob->boundendts) {
            /* push end interval message for glob->boundendts */
            final_result = corsaro_push_end_plugins(tls->plugins,
                    tls->current_interval.number, tls->glob->boundendts, 0);

            if (push_interval_result(tls, final_result) < 0) {
                corsaro_log(tls->glob->logger,
                        "error while publishing results for final interval %u",
                        tls->current_interval.number);
            }

            /* push close file message for interval and boundendts */
            if (push_rotate_output(tls, tls->glob->boundendts) < 0) {
                corsaro_log(tls->glob->logger,
                        "error while pushing rotate message after final interval %u",
                        tls->current_interval.number);
            }
            break;
        }

        if (worker_per_packet(tls, packet, hdr) < 0) {
            corsaro_log(tls->glob->logger,
                    "error while processing received packet in worker %d",
                    tls->workerid);
            break;
        }
    }

endworker:
    zmq_close(tls->zmq_pullsock);
    if (tls->pkts_outstanding > 0) {
        final_result = corsaro_push_end_plugins(tls->plugins,
                tls->current_interval.number, tls->last_ts, 0);
        if (push_interval_result(tls, final_result) < 0) {
            corsaro_log(tls->glob->logger,
                    "error while publishing results for final interval %u",
                    tls->current_interval.number);
        }

        if (push_rotate_output(tls, tls->next_report) < 0) {
            corsaro_log(tls->glob->logger,
                    "error while pushing rotate message after final interval %u",
                    tls->current_interval.number);
        }
    }

    push_stop_merging(tls);
    if (tls->plugins && corsaro_stop_plugins(tls->plugins) == -1) {
        corsaro_log(tls->glob->logger, "error while stopping plugins.");
    }

    trace_destroy_packet(packet);
    trace_destroy_dead(deadtrace);
    zmq_close(tls->zmq_pushsock);
    pthread_exit(NULL);
}

static void process_mergeable_result(corsaro_trace_global_t *glob,
        corsaro_trace_merger_t *merge, corsaro_result_msg_t *msg) {

    corsaro_fin_interval_t *fin = merge->finished_intervals;
    corsaro_fin_interval_t *prev = NULL;

    if (glob->threads == 1) {
        corsaro_fin_interval_t quik;
        quik.interval_id = msg->interval_num;
        quik.timestamp = msg->interval_time;
        quik.threads_ended = 1;
        quik.next = NULL;
        quik.rotate_after = 0;
        quik.thread_plugin_data = (void ***)(calloc(glob->threads,
                    sizeof(void **)));
        quik.thread_plugin_data[0] = msg->plugindata;

        corsaro_merge_plugin_outputs(glob->logger, merge->pluginset,
                &quik);
        free(msg->plugindata);
        free(quik.thread_plugin_data);
        return;
    }

    while (fin != NULL) {
        if (fin->interval_id == msg->interval_num) {
            break;
        }
        prev = fin;
        fin = fin->next;
    }

    if (fin != NULL) {
        int i;

        fin->thread_plugin_data[fin->threads_ended] = msg->plugindata;
        fin->threads_ended ++;
        if (fin->threads_ended == glob->threads) {
            assert(fin == merge->finished_intervals);
            corsaro_merge_plugin_outputs(glob->logger, merge->pluginset, fin);
            if (fin->rotate_after) {
                corsaro_rotate_plugin_output(glob->logger, merge->pluginset);
                merge->next_rotate_interval = msg->interval_num + 1;
            }
            merge->finished_intervals = fin->next;
            for (i = 0; i < glob->threads; i++) {
                free(fin->thread_plugin_data[i]);
            }
            free(fin->thread_plugin_data);
            free(fin);
        }
    } else {
        fin = (corsaro_fin_interval_t *)malloc(sizeof(corsaro_fin_interval_t));
        fin->interval_id = msg->interval_num;
        fin->timestamp = msg->interval_time;
        fin->threads_ended = 1;
        fin->next = NULL;
        fin->rotate_after = 0;
        fin->thread_plugin_data = (void ***)(calloc(glob->threads,
                sizeof(void **)));
        fin->thread_plugin_data[0] = msg->plugindata;

        if (prev) {
            prev->next = fin;
        } else {
            merge->finished_intervals = fin;
        }
    }

}

static void *start_merger(void *tdata) {
    corsaro_trace_merger_t *merge = (corsaro_trace_merger_t *)tdata;
    corsaro_trace_global_t *glob = merge->glob;
    corsaro_result_msg_t res;
    corsaro_fin_interval_t *fin;

    merge->pluginset = corsaro_start_merging_plugins(glob->logger,
            glob->active_plugins, glob->plugincount, glob->threads);

    while (1) {
        if (zmq_recv(merge->zmq_pullsock, &res, sizeof(res), 0) < 0) {
            corsaro_log(glob->logger,
                    "error receiving message on merger pull socket: %s",
                    strerror(errno));
            break;
        }

        if (res.type == CORSARO_TRACE_MSG_STOP) {
            merge->stops_seen ++;
            if (merge->stops_seen == glob->threads) {
                break;
            }
        }
        else if (res.type == CORSARO_TRACE_MSG_ROTATE) {
            fin = merge->finished_intervals;

            if (fin == NULL && merge->next_rotate_interval <= res.interval_num) {
                corsaro_rotate_plugin_output(glob->logger, merge->pluginset);
                merge->next_rotate_interval = res.interval_num + 1;
                continue;
            }

            while (fin != NULL) {
                if (fin->interval_id == res.interval_num) {
                    fin->rotate_after = 1;
                    break;
                }
                fin = fin->next;
            }
        } else if (res.type == CORSARO_TRACE_MSG_MERGE) {
            process_mergeable_result(glob, merge, &res);
        }
    }
endmerger:
    while (merge->finished_intervals) {
        fin = merge->finished_intervals;

        corsaro_merge_plugin_outputs(glob->logger, merge->pluginset, fin);
        merge->finished_intervals = fin->next;
        free(fin);
    }

    corsaro_stop_plugins(merge->pluginset);

    pthread_exit(NULL);
}

void usage(char *prog) {
    printf("Usage: %s [ -l logmode ] -c configfile \n\n", prog);
    printf("Accepted logmodes:\n");
    printf("\tterminal\n\tfile\n\tsyslog\n\tdisabled\n");

}

static corsaro_trace_global_t *configure_corsaro(int argc, char *argv[]) {

    corsaro_trace_global_t *glob = NULL;
    char *configfile = NULL;
    char *logmodestr = NULL;
    struct sigaction sigact;
    int logmode = GLOBAL_LOGMODE_STDERR;

    /* Replaced old getopt-based nightmare with a proper YAML config file. */
    while (1) {
        int optind;
        struct option long_options[] = {
            { "help", 0, 0, 'h' },
            { "config", 1, 0, 'c'},
            { "log", 1, 0, 'l'},
            { NULL, 0, 0, 0 }
        };

        int c = getopt_long(argc, argv, "l:c:h", long_options,
                &optind);
        if (c == -1) {
            break;
        }

        switch(c) {
            case 'l':
                logmodestr = optarg;
                break;
            case 'c':
                configfile = optarg;
                break;
            case 'h':
                usage(argv[0]);
                return NULL;
            default:
                fprintf(stderr, "corsarotrace: unsupported option: %c\n", c);
                usage(argv[0]);
                return NULL;
        }
    }

    if (configfile == NULL) {
        fprintf(stderr, "corsarotrace: no config file specified. Use -c to specify one.\n");
        usage(argv[0]);
        return NULL;
    }

    if (logmodestr != NULL) {
        if (strcmp(logmodestr, "stderr") == 0 ||
                    strcmp(logmodestr, "terminal") == 0) {
            logmode = GLOBAL_LOGMODE_STDERR;
        } else if (strcmp(logmodestr, "file") == 0) {
            logmode = GLOBAL_LOGMODE_FILE;
        } else if (strcmp(logmodestr, "syslog") == 0) {
            logmode = GLOBAL_LOGMODE_SYSLOG;
        } else if (strcmp(logmodestr, "disabled") == 0 ||
                strcmp(logmodestr, "off") == 0 ||
                strcmp(logmodestr, "none") == 0) {
            logmode = GLOBAL_LOGMODE_DISABLED;
        } else {
            fprintf(stderr, "corsarotrace: unexpected logmode: %s\n",
                    logmodestr);
            usage(argv[0]);
            return NULL;
        }
    }

    sigact.sa_handler = cleanup_signal;
    sigemptyset(&sigact.sa_mask);
    sigact.sa_flags = SA_RESTART;

    sigaction(SIGINT, &sigact, NULL);
    sigaction(SIGTERM, &sigact, NULL);
    signal(SIGPIPE, SIG_IGN);

    glob = corsaro_trace_init_global(configfile, logmode);
    return glob;
}

int main(int argc, char *argv[]) {

    corsaro_trace_global_t *glob = NULL;
    int hwm = 0;
    int linger = 1000;
    sigset_t sig_before, sig_block_all;
    int i;
    corsaro_worker_msg_t halt;
    corsaro_trace_worker_t *workers;
    corsaro_trace_merger_t merger;
    libtrace_t *dummy;
    void *control_sock;
    uint8_t ctrlmsg;

    glob = configure_corsaro(argc, argv);
    if (glob == NULL) {
        return 1;
    }

    /* We need this to ensure libtrace initialises itself in a thread
     * safe way...
     */
    dummy = trace_create_dead("pcapfile");

    control_sock = zmq_socket(glob->zmq_ctxt, ZMQ_REQ);
    if (zmq_connect(control_sock, glob->control_uri) < 0) {
        corsaro_log(glob->logger, "unable to connect to corsarotagger control socket %s: %s", glob->control_uri, strerror(errno));
        return 1;
    }

    if (zmq_send(control_sock, "", 0, 0) < 0) {
        corsaro_log(glob->logger, "unable to send request to corsarotagger via control socket: %s", strerror(errno));
        return 1;
    }

    if (zmq_recv(control_sock, &ctrlmsg, sizeof(ctrlmsg), 0) < 0) {
        corsaro_log(glob->logger, "unable to receive reply from corsarotagger via control socket: %s", strerror(errno));
        return 1;
    }

    corsaro_log(glob->logger, "corsarotagger is using %u hashbins",
            ctrlmsg);
    glob->max_hashbins = ctrlmsg;
    zmq_close(control_sock);

    workers = calloc(glob->threads, sizeof(corsaro_trace_worker_t));

    for (i = 0; i < glob->threads; i++) {
        workers[i].glob = glob;
        workers[i].workerid = i;
    }

    merger.glob = glob;
    merger.stops_seen = 0;
    merger.next_rotate_interval = 0;
    merger.pluginset = NULL;
    merger.finished_intervals = NULL;

    merger.zmq_pullsock = zmq_socket(glob->zmq_ctxt, ZMQ_PULL);
    if (zmq_bind(merger.zmq_pullsock, "inproc://pluginresults") != 0) {
        corsaro_log(glob->logger,
                "unable to bind pull socket for merger: %s",
                strerror(errno));
        return 1;
    }

    sigemptyset(&sig_block_all);
    if (pthread_sigmask(SIG_SETMASK, &sig_block_all, &sig_before) < 0) {
        corsaro_log(glob->logger,
                "unable to disable signals before starting worker threads.");
        return 1;
    }

    for (i = 0; i < glob->threads; i++) {
        pthread_create(&(workers[i].threadid), NULL, start_worker,
                &(workers[i]));
    }

    pthread_create(&(merger.threadid), NULL, start_merger, &merger);

    if (pthread_sigmask(SIG_SETMASK, &sig_before, NULL) < 0) {
        corsaro_log(glob->logger,
                "unable to re-enable signals after starting worker threads.");
        return 1;
    }

    while (!corsaro_halted) {
        usleep(100);
    }

    for (i = 0; i < glob->threads; i++) {
        pthread_join(workers[i].threadid, NULL);
    }

    pthread_join(merger.threadid, NULL);
    zmq_close(merger.zmq_pullsock);

    free(workers);

    corsaro_log(glob->logger, "all threads have joined, exiting.");
    trace_destroy_dead(dummy);
    corsaro_trace_free_global(glob);

    return 0;
}

// vim: set sw=4 tabstop=4 softtabstop=4 expandtab :<|MERGE_RESOLUTION|>--- conflicted
+++ resolved
@@ -150,13 +150,9 @@
             return -1;
         }
 
-<<<<<<< HEAD
         pthread_mutex_lock(&(tls->glob->mutex));
         tls->current_interval.time = tls->glob->first_pkt_ts;
         pthread_mutex_unlock(&(tls->glob->mutex));
-=======
-        tls->current_interval.time = tls->glob->first_pkt_ts;
->>>>>>> 45f89814
         tls->lastrotateinterval.time = tls->current_interval.time -
                 (tls->current_interval.time %
                 (tls->glob->interval * tls->glob->rotatefreq));
@@ -175,11 +171,7 @@
         return 0;
     }
     /* check if we have passed the end of an interval */
-<<<<<<< HEAD
     while (tls->next_report && taghdr->ts_sec >= tls->next_report) {
-=======
-    while (tls->next_report && incoming->header.ts_sec >= tls->next_report) {
->>>>>>> 45f89814
         uint8_t complete = 0;
         /* end interval */
         if (tls->next_report - tls->current_interval.time ==
