--- conflicted
+++ resolved
@@ -60,8 +60,6 @@
     return 1;
 }
 
-<<<<<<< HEAD
-=======
 static inline int _apply_notip_filter(corsaro_logger_t *logger,
         libtrace_ip_t *ip) {
     if (!ip) {
@@ -70,7 +68,6 @@
     return 0;
 }
 
->>>>>>> 23a9db1b
 static inline int _apply_no_tcp_options_filter(corsaro_logger_t *logger,
         libtrace_tcp_t *tcp) {
 
