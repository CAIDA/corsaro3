/* 
 * corsaro
 *
 * Alistair King, CAIDA, UC San Diego
 * corsaro-info@caida.org
 * 
 * Copyright (C) 2012 The Regents of the University of California.
 * 
 * This file is part of corsaro.
 *
 * corsaro is free software: you can redistribute it and/or modify
 * it under the terms of the GNU General Public License as published by
 * the Free Software Foundation, either version 3 of the License, or
 * (at your option) any later version.
 *
 * corsaro is distributed in the hope that it will be useful,
 * but WITHOUT ANY WARRANTY; without even the implied warranty of
 * MERCHANTABILITY or FITNESS FOR A PARTICULAR PURPOSE.  See the
 * GNU General Public License for more details.
 *
 * You should have received a copy of the GNU General Public License
 * along with corsaro.  If not, see <http://www.gnu.org/licenses/>.
 *
 */

#ifndef __CORSARO_INT_H
#define __CORSARO_INT_H

#include "config.h"

#include "libtrace.h"

#ifdef WITH_PLUGIN_IPMETA
#include <libipmeta.h>
#endif

#include "corsaro.h"

#include "corsaro_file.h"
#include "corsaro_plugin.h"
#include "corsaro_tag.h"

/** @file
 *
 * @brief Header file dealing with the internal corsaro functions
 *
 * @author Alistair King
 *
 */

/* GCC optimizations */
#if __GNUC__ >= 3 
#  define DEPRECATED __attribute__((deprecated))
#  define SIMPLE_FUNCTION __attribute__((pure))
#  define UNUSED __attribute__((unused))
#  define PACKED __attribute__((packed))
#  define PRINTF(formatpos,argpos) __attribute__((format(printf,formatpos,argpos)))
#else
#  define DEPRECATED
#  define SIMPLE_FUNCTION
#  define UNUSED
#  define PACKED 
#  define PRINTF(formatpos,argpos) 
#endif

/**
 * @name Corsaro data structures
 *
 * These data structures are used when reading corsaro files with libcorsaro
 *
 * @{ */

/** Enum of overall corsaro magic numbers */
typedef enum corsaro_magic
  { 
    /** Overall corsaro magic number - "EDGR" */
    CORSARO_MAGIC          = 0x45444752,
    /** corsaro header magic number - "HEAD" */
    CORSARO_MAGIC_HEADER   = 0x48454144,
    /** corsaro interval magic number - "INTR" */
    CORSARO_MAGIC_INTERVAL = 0x494E5452,
    /* corsaro data block magic number - "DATA" */
    CORSARO_MAGIC_DATA     = 0x44415441,
    /* corsaro trailer magic number - "FOOT" */
    CORSARO_MAGIC_TRAILER  = 0x464F4F54
  } corsaro_magic_t;

/** Structure representing a corsaro file header
 * 
 * Values are all in HOST byte order
 */
struct corsaro_header
{
  /** The global corsaro magic number */
  uint32_t corsaro_magic;
  /** The header magic number */
  uint32_t magic;
  /** The corsaro major version number */
  uint8_t version_major;
  /** The corsaro minor version number */
  uint8_t version_minor;
  /** The local time that corsaro was started at */
  uint32_t local_init_time;
  /** The interval length (seconds) */
  uint16_t interval_length;
  /** The length of the (optional) trace uri string */
  uint16_t traceuri_len;
  /** A pointer to the traceuri string */
  uint8_t *traceuri;
  /** The number of plugins used */
  uint16_t plugin_cnt;
  /** A pointer to the list of plugin magic numbers used */
  uint32_t *plugin_magics;
} PACKED;

/** Structure representing a corsaro file trailer
 * 
 * Values are all in HOST byte order
 */
struct corsaro_trailer
{
  /** The global corsaro magic number */
  uint32_t corsaro_magic;
  /** The trailer magic number */
  uint32_t magic;
  /** The total number of packets that corsaro processed */
  uint64_t packet_cnt;
  /** The number of packets libtrace reports as accepted */
  uint64_t accepted_cnt;
  /** The number of packets libtrace reports as dropped */
  uint64_t dropped_cnt;
  /** The trace time of the first packet (seconds) */
  uint32_t first_packet_time;
  /** The trace time of the last packet (seconds) */
  uint32_t last_packet_time;
  /** The time that corsaro completed processing the trace */
  uint32_t local_final_time;
  /** The number of (wall) seconds that corsaro took to process the trace */
  uint32_t runtime;
} PACKED;

/** Structure representing the start or end of an interval 
 *
 * The start time represents the first second which this interval covers.
 * I.e. start.time <= pkt.time for all pkt in the interval
 * The end time represents the last second which this interval covers.
 * I.e. end.time >= pkt.time for all pkt in the interval
 *
 * If looking at the start and end interval records for a given interval,
 * the interval duration will be: 
 * @code end.time - start.time + 1 @endcode
 * The +1 includes the final second in the time.
 *
 * If corsaro is shutdown at any time other than an interval boundary, the
 * end.time value will be the seconds component of the arrival time of the
 * last observed packet.
 * 
 * Values are all in HOST byte order
 */
struct corsaro_interval
{
  /** The global corsaro magic number */
  uint32_t corsaro_magic;
  /** The interval magic number */
  uint32_t magic;
  /** The interval number (starts at 0) */
  uint16_t         number;
  /** The time this interval started/ended */
  uint32_t         time;
} PACKED;

/** Structure representing the start or end of a plugin data block
 *
 * Values are all in HOST byte order
 */
struct corsaro_plugin_data
{
  /** The global corsaro magic number */
  uint32_t corsaro_magic;
  /** The plugin data magic number */
  uint32_t magic;
  /** The plugin magic */
  uint32_t plugin_magic;
} PACKED;

/** @} */

/** The interval after which we will end an interval */
#define CORSARO_INTERVAL_DEFAULT 60

/** Corsaro state for a packet
 *
 * This is passed, along with the packet, to each plugin.
 * Plugins can add data to it, or check for data from earlier plugins.
 */
#define CORSARO_PACKET_STATE_OS_FLAVOR_MAX_LEN 32
struct corsaro_packet_state
{
  /** Features of the packet that have been identified by earlier plugins */
  uint8_t flags;

  /** Array of boolean values indicating which tags have been matched by this
      packet.  corsaro_tag is responsible for dynamically allocating tag IDs
      based on requests by plugins */
  uint8_t *tag_matches;

  /** Total number of tags in the tag_matches array (this is always the same as
      the total number of tags allocated) */
  int tag_matches_cnt;

  /** Number of tags that are set to matching for the current packet.
      Provides an efficient way to check if *any* tag matches the current
      packet */
  int tag_matches_set_cnt;

#ifdef WITH_PLUGIN_IPMETA
  /** Set of libipmeta records based on lookups performed by the corsaro_ipmeta
      plugin. Other plugins should use the corsaro_ipmeta_get_record() function
      to retrieve records from this array */
  /** @todo consider making this bi-directional, one for src, one for dst */
  ipmeta_record_t *ipmeta_records[IPMETA_PROVIDER_MAX];

  /** Record that corresponds to the default ipmeta provider */
  ipmeta_record_t *ipmeta_record_default;
#endif

  /* p0f plugin attributes */
#ifdef WITH_PLUGIN_P0F
  /** The Operating System of the source IP as identified by p0f
   * OS class ID (-1 = not found)       
   */
  int32_t os_class_id;  
  /** The Operating System of the source IP as identified by p0f
   * OS name ID (-1 = not found)        
   */
  int32_t os_name_id;
  /** First chars of OS flavor           */
  char os_flavor [CORSARO_PACKET_STATE_OS_FLAVOR_MAX_LEN];
#endif

};

/** The possible packet state flags */
enum
  {
    /** The packet is classified as backscatter */
    CORSARO_PACKET_STATE_FLAG_BACKSCATTER    = 0x01,

<<<<<<< HEAD
    /** Plugins which write output should ignore this packet */
    CORSARO_PACKET_STATE_IGNORE              = 0x02,

    /** Indicates the P0F plugin has run */
    CORSARO_PACKET_STATE_FLAG_P0F            = 0x08,
=======
    /** The packet should be ignored by filter-aware plugins */
    CORSARO_PACKET_STATE_FLAG_IGNORE         = 0x02,
>>>>>>> 1ce490a7
  };

/** A lightweight wrapper around a libtrace packet */
struct corsaro_packet
{
  /** The corsaro state associated with this packet */
  corsaro_packet_state_t  state;

  /** A pointer to the underlying libtrace packet */
  libtrace_packet_t    *ltpacket;
};

/** Convenience macro to get to the libtrace packet inside an corsaro packet */
#define LT_PKT(corsaro_packet)   (corsaro_packet->ltpacket) 

/** Corsaro output state */
struct corsaro
{
  /** The local wall time that corsaro was started at */
  struct timeval init_time;

  /** The libtrace trace pointer for the trace that we are being fed */
  libtrace_t *trace;

  /** The uri that was used to open the trace file */
  char *uridata;

  /** The name of the monitor that corsaro is running on */
  char *monitorname;

  /** The template used to create corsaro output files */
  char *template;

  /** The default output mode for new files */
  corsaro_file_mode_t output_mode;

  /** The compression type (based on the file name) */
  corsaro_file_compress_t compress;

  /** The compression level (ignored if not compressing) */
  int compress_level;

  /** The corsaro output file to write global output to */
  corsaro_file_t *global_file;

  /** Has the user asked us not to create a global output file? */
  int global_file_disabled;

  /** The file to write log output to */
  corsaro_file_t *logfile;

  /** Has the user asked us not to log to a file? */
  int logfile_disabled;

  /** A pointer to the wrapper packet passed to the plugins */
  corsaro_packet_t *packet;

  /** A pointer to the corsaro plugin manager state */
  /* this is what gets passed to any function relating to plugin management */
  corsaro_plugin_manager_t *plugin_manager;

  /** A pointer to the corsaro packet tag manager state */
  corsaro_tag_manager_t *tag_manager;

  /** The first interval end will be rounded down to the nearest integer
      multiple of the interval length if enabled */
  corsaro_interval_align_t interval_align;

  /** The number of seconds after which plugins will be asked to dump data */
  int interval;

  /** The output files will be rotated after n intervals if >0 */
  int output_rotate;

  /** The meta output files will be rotated after n intervals if >=0
   * a value of 0 indicates no rotation, <0 indicates the output_rotate
   * value should be used
   */
  int meta_output_rotate;

  /** State for the current interval */
  corsaro_interval_t interval_start;

  /** The time that this interval will be dumped at */
  uint32_t next_report;

  /** The time of the the first packet seen by corsaro */
  struct timeval first_ts;

  /** The time of the most recent packet seen by corsaro */
  struct timeval last_ts;

  /** Whether there are un-dumped packets in the current interval */
  int interval_end_needed;

  /** The total number of packets that have been processed */
  uint64_t packet_cnt;

  /** The total number of packets that have been accepted by libtrace 
      (before the current interval) */
  uint64_t accepted_pkts;

  /** The total number of packets that have been dropped by libtrace
      (before the current interval) **/
  uint64_t dropped_pkts;

  /** Has this corsaro object been started yet? */
  int started;

};

/** Corsaro input state */
struct corsaro_in
{
  /** The uri of the file to read data from */
  char *uridata;

  /** The corsaro input file to read data from */
  corsaro_file_in_t *file;

  /** The next expected record type when reading the corsaro_global file */
  corsaro_in_record_type_t expected_type;

  /** A pointer to the corsaro plugin manager state */
  /* this is what gets passed to any function relating to plugin management */
  corsaro_plugin_manager_t *plugin_manager;

  /** Pointer to the plugin to be used to read this file. NULL if global */
  corsaro_plugin_t *plugin;

  /** Has this corsaro_in object been started yet? */
  int started;

};

/** The initial buffer size in the record object */
#define CORSARO_IN_RECORD_DEFAULT_BUFFER_LEN     LIBTRACE_PACKET_BUFSIZE+1024

/** A reusable opaque structure for corsaro to read an input record into */
struct corsaro_in_record
{
  /** The corsaro input object the record is associated with */
  corsaro_in_t *corsaro;

  /** The buffer to read the record into */
  uint8_t *buffer;

  /** The length of the buffer */
  size_t buffer_len;

  /** The type of the record currently in the buffer */
  corsaro_in_record_type_t type;

};

#endif /* __CORSARO_INT_H */<|MERGE_RESOLUTION|>--- conflicted
+++ resolved
@@ -246,16 +246,11 @@
     /** The packet is classified as backscatter */
     CORSARO_PACKET_STATE_FLAG_BACKSCATTER    = 0x01,
 
-<<<<<<< HEAD
-    /** Plugins which write output should ignore this packet */
-    CORSARO_PACKET_STATE_IGNORE              = 0x02,
+    /** The packet should be ignored by filter-aware plugins */
+    CORSARO_PACKET_STATE_FLAG_IGNORE         = 0x02,
 
     /** Indicates the P0F plugin has run */
     CORSARO_PACKET_STATE_FLAG_P0F            = 0x08,
-=======
-    /** The packet should be ignored by filter-aware plugins */
-    CORSARO_PACKET_STATE_FLAG_IGNORE         = 0x02,
->>>>>>> 1ce490a7
   };
 
 /** A lightweight wrapper around a libtrace packet */
